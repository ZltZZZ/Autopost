<<<<<<< HEAD
version: "3.3"

services:
  backend:
    build:
      context: backend
      dockerfile: Dockerfile
    depends_on:
      - keycloak
    environment:
      # Важно: используйте ваш локальный IP-адрес, localhost может работать некорректно
      # Вместо 127.0.0.1 возьмите адрес в вашей локальной сети (напр. 192.168.11.156)
      #KEYCLOAK_URL: "YOUR_KEYCLOAK_URL"
      #REDIRECT_URL: "YOUR_REDIRECT_URL"
      #REALM: "REALM_NAME"
      #CLIENT_ID: "CLIENT_ID"
      #CLIENT_SECRET_KEY: "YOUR_SECRET_KEY"
      KEYCLOAK_URL: "http://10.0.2.15:8090"   # URL Keycloak сервера
      REDIRECT_URL: "http://10.0.2.15:8080/auth/callback"  # Адрес редиректа после авторизации
      REALM: "new_realm"                   # Название Realm
      CLIENT_ID: "backend-client"           # ID клиента
      CLIENT_SECRET_KEY: "U7igVTMC8t4zBDd1BfhH5GtdQvwpFU7M"  # Секретный ключ клиента


  nginx_frontend:
    build:
      context: frontend
      dockerfile: Dockerfile
    depends_on:
      - backend
    ports:
      - "8080:80"

  keycloak:
    image: quay.io/keycloak/keycloak:20.0.1
    restart: always
    command: start-dev
    ports:
      - "8090:8080"
    environment:
      KEYCLOAK_ADMIN: admin
      KEYCLOAK_ADMIN_PASSWORD: admin
    volumes:
      - data:/opt/keycloak/data/

volumes:
  data:
=======
services:
  backend:
    build:
      context: backend
      dockerfile: Dockerfile
    env_file:
      - .env
    environment:
      KEYCLOAK_URL: ${KEYCLOAK_URL}
      REDIRECT_URL: ${REDIRECT_URL}
      REALM: ${REALM}
      CLIENT_ID: ${CLIENT_ID}
      CLIENT_SECRET_KEY: ${CLIENT_SECRET_KEY}
    depends_on:
      - keycloak
      - db

  nginx_frontend:
    build:
      context: frontend
      dockerfile: Dockerfile
    depends_on:
      - backend
    ports:
      - "8080:80"

  keycloak:
    image: quay.io/keycloak/keycloak:20.0.1
    restart: always
    command: start-dev
    ports:
      - "8099:8080"
    env_file:
      - .env
    environment:
      KEYCLOAK_ADMIN: ${KEYCLOAK_ADMIN}
      KEYCLOAK_ADMIN_PASSWORD: ${KEYCLOAK_ADMIN_PASSWORD}
    volumes:
      - data:/opt/keycloak/data/
  db:
    image: postgres:15-alpine
    env_file:
      - .env
    environment:
      POSTGRES_USER: ${DB_USER}
      POSTGRES_PASSWORD: ${DB_PASSWORD}
      POSTGRES_DB: ${DB_NAME}
    volumes:
      - postgres_data:/var/lib/postgresql/data
    ports:
      - "5432:5432"
    healthcheck:
      test: ["CMD-SHELL", "pg_isready -U ${DB_USER} -d ${DB_NAME}"]
      interval: 5s
      timeout: 5s
      retries: 5

volumes:
  data:
  postgres_data:
>>>>>>> 25c1cc06
<|MERGE_RESOLUTION|>--- conflicted
+++ resolved
@@ -1,52 +1,3 @@
-<<<<<<< HEAD
-version: "3.3"
-
-services:
-  backend:
-    build:
-      context: backend
-      dockerfile: Dockerfile
-    depends_on:
-      - keycloak
-    environment:
-      # Важно: используйте ваш локальный IP-адрес, localhost может работать некорректно
-      # Вместо 127.0.0.1 возьмите адрес в вашей локальной сети (напр. 192.168.11.156)
-      #KEYCLOAK_URL: "YOUR_KEYCLOAK_URL"
-      #REDIRECT_URL: "YOUR_REDIRECT_URL"
-      #REALM: "REALM_NAME"
-      #CLIENT_ID: "CLIENT_ID"
-      #CLIENT_SECRET_KEY: "YOUR_SECRET_KEY"
-      KEYCLOAK_URL: "http://10.0.2.15:8090"   # URL Keycloak сервера
-      REDIRECT_URL: "http://10.0.2.15:8080/auth/callback"  # Адрес редиректа после авторизации
-      REALM: "new_realm"                   # Название Realm
-      CLIENT_ID: "backend-client"           # ID клиента
-      CLIENT_SECRET_KEY: "U7igVTMC8t4zBDd1BfhH5GtdQvwpFU7M"  # Секретный ключ клиента
-
-
-  nginx_frontend:
-    build:
-      context: frontend
-      dockerfile: Dockerfile
-    depends_on:
-      - backend
-    ports:
-      - "8080:80"
-
-  keycloak:
-    image: quay.io/keycloak/keycloak:20.0.1
-    restart: always
-    command: start-dev
-    ports:
-      - "8090:8080"
-    environment:
-      KEYCLOAK_ADMIN: admin
-      KEYCLOAK_ADMIN_PASSWORD: admin
-    volumes:
-      - data:/opt/keycloak/data/
-
-volumes:
-  data:
-=======
 services:
   backend:
     build:
@@ -106,5 +57,4 @@
 
 volumes:
   data:
-  postgres_data:
->>>>>>> 25c1cc06
+  postgres_data: